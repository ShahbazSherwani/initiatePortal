--- conflicted
+++ resolved
@@ -1,12 +1,6 @@
-<<<<<<< HEAD
-import React from "react";
-import { useNavigate, Link } from "react-router-dom";
-import { registerUser } from "../../server/auth/auth";
-=======
 // src/screens/LogIn/RegisterStep.tsx
 import React, { useState, useContext } from "react";
 import { Link, useNavigate } from "react-router-dom";
->>>>>>> 86e90063
 import {
   ArrowLeftIcon,
   EyeIcon,
@@ -15,24 +9,6 @@
   MailIcon,
   UserIcon,
 } from "lucide-react";
-<<<<<<< HEAD
-import { Input } from "../../components/ui/input";
-import { Button } from "../../components/ui/button";
-import { Checkbox } from "../../components/ui/checkbox";
-import { Navbar } from "../../components/Navigation/navbar";
-import { Testimonials } from "../../screens/LogIn/Testimonials";
-
-export const RegisterStep = (): JSX.Element => {
-  const navigate = useNavigate();
-  const [email, setEmail] = React.useState("");
-  const [fullName, setFullName] = React.useState("");
-  const [password, setPassword] = React.useState("");
-  const [confirm, setConfirm] = React.useState("");
-  const [termsChecked, setTermsChecked] = React.useState(false);
-  const [showPassword, setShowPassword] = React.useState(false);
-  const [showConfirm, setShowConfirm] = React.useState(false);
-  const [error, setError] = React.useState<string | null>(null);
-=======
 import { Navbar } from "../../components/Navigation/navbar";
 import { Input } from "../../components/ui/input";
 import { Button } from "../../components/ui/button";
@@ -55,22 +31,10 @@
   const [showPassword, setShowPassword] = useState(false);
   const [showConfirm, setShowConfirm] = useState(false);
   const [error, setError] = useState<string | null>(null);
->>>>>>> 86e90063
 
   const handleSubmit = async (e: React.FormEvent) => {
     e.preventDefault();
     setError(null);
-<<<<<<< HEAD
-    if (!termsChecked) return setError("You must accept the terms.");
-    if (password !== confirm) return setError("Passwords must match.");
-
-    try {
-      const token = await registerUser(email, password, fullName);
-      localStorage.setItem("fb_token", token);
-      navigate("/borrower");
-    } catch (err: any) {
-      setError(err.message);
-=======
 
     if (!termsChecked) {
       setError("You must accept the terms.");
@@ -108,88 +72,12 @@
       } else {
         setError(err.message);
       }
->>>>>>> 86e90063
     }
   };
 
   return (
     <div className="bg-white min-h-screen w-full relative overflow-hidden">
       <Navbar activePage="register" showAuthButtons />
-<<<<<<< HEAD
-      <form onSubmit={handleSubmit} className="relative z-10 max-w-2xl mx-auto p-4 space-y-6">
-        <Button variant="ghost" className="mb-4">
-          <ArrowLeftIcon className="h-6 w-6" />
-        </Button>
-        <h1 className="text-3xl font-bold mb-2">Register a New Account</h1>
-        <p className="text-sm mb-6">Enter your details to create your account</p>
-
-        {/* Email Address */}
-        <div>
-          <label className="block mb-1">Email Address</label>
-          <div className="relative">
-            <Input
-              type="email"
-              value={email}
-              onChange={e => setEmail(e.target.value)}
-              placeholder="Enter your email"
-              className="h-[58px] rounded-2xl border border-black pl-12 pr-4 w-full"
-            />
-            <MailIcon className="absolute left-4 top-1/2 -translate-y-1/2 w-5 h-5" />
-          </div>
-        </div>
-
-        {/* Full Name */}
-        <div>
-          <label className="block mb-1">Full Name</label>
-          <div className="relative">
-            <Input
-              type="text"
-              value={fullName}
-              onChange={e => setFullName(e.target.value)}
-              placeholder="Enter your name"
-              className="h-[58px] rounded-2xl border border-black pl-12 pr-4 w-full"
-            />
-            <UserIcon className="absolute left-4 top-1/2 -translate-y-1/2 w-5 h-5" />
-          </div>
-        </div>
-
-        {/* Password */}
-        <div>
-          <label className="block mb-1">Password</label>
-          <div className="relative">
-            <Input
-              type={showPassword ? "text" : "password"}
-              value={password}
-              onChange={e => setPassword(e.target.value)}
-              placeholder="Create a password"
-              className="h-[58px] rounded-2xl border border-black pl-12 pr-4 w-full"
-            />
-            <LockIcon className="absolute left-4 top-1/2 -translate-y-1/2 w-5 h-5" />
-            <Button
-              variant="ghost"
-              size="icon"
-              type="button"
-              onClick={() => setShowPassword(p => !p)}
-              className="absolute right-4 top-1/2 -translate-y-1/2 w-8 h-8"
-            >
-              {showPassword ? <EyeOffIcon /> : <EyeIcon />}
-            </Button>
-          </div>
-        </div>
-
-        {/* Confirm Password */}
-        <div>
-          <label className="block mb-1">Re-type Password</label>
-          <div className="relative">
-            <Input
-              type={showConfirm ? "text" : "password"}
-              value={confirm}
-              onChange={e => setConfirm(e.target.value)}
-              placeholder="Confirm password"
-              className="h-[58px] rounded-2xl border border-black pl-12 pr-4 w-full"
-            />
-            <LockIcon className="absolute left-4 top-1/2 -translate-y-1/2 w-5 h-5" />
-=======
     <div className="relative z-10 grid grid-cols-1 md:grid-cols-2 gap-8 px-4 md:px-20 py-0">
 
       <form
@@ -251,51 +139,10 @@
               className="h-[58px] rounded-2xl border border-black pl-12 pr-4 w-full"
             />
             <LockIcon className="absolute left-4 top-1/2 -translate-y-1/2 w-5 h-5 text-black" />
->>>>>>> 86e90063
             <Button
               variant="ghost"
               size="icon"
               type="button"
-<<<<<<< HEAD
-              onClick={() => setShowConfirm(p => !p)}
-              className="absolute right-4 top-1/2 -translate-y-1/2 w-8 h-8"
-            >
-              {showConfirm ? <EyeOffIcon /> : <EyeIcon />}
-            </Button>
-          </div>
-        </div>
-
-        {/* Terms Checkbox */}
-        <div className="flex items-center">
-        <Checkbox
-          checked={termsChecked}
-          onCheckedChange={checked => setTermsChecked(checked === true)}
-          className="mr-2"
-         />
-
-          <label htmlFor="terms" className="text-sm">
-            I have reviewed and agreed to Investie's <span className="text-[#203863] underline">Terms of Use</span> and <span className="text-[#203863] underline">Privacy Policy</span>
-          </label>
-        </div>
-
-        {error && <p className="text-red-500">{error}</p>}
-
-        {/* Register Button & Social */}
-        <div className="flex flex-col md:flex-row md:items-center md:gap-4">
-          <Button type="submit" className="w-full md:w-[266px] h-[58px] bg-[#ffc00f] rounded-2xl text-black font-medium">
-            Register
-          </Button>
-          <span className="text-center md:text-left mt-4 md:mt-0">or</span>
-          <div className="flex items-center gap-4">
-            <Button variant="outline" className="w-full md:w-[107px] h-[58px] bg-[#ebeaea] rounded-2xl border-none">
-              <img src="/image-3.png" alt="Google sign in" className="w-[33px] h-[34px] object-cover" />
-            </Button>
-            <Button variant="outline" className="w-full md:w-[107px] h-[58px] bg-[#ebeaea] rounded-2xl border-none">
-              <img src="/image-6.png" alt="Facebook sign in" className="w-[33px] h-[34px] object-cover" />
-            </Button>
-          </div>
-        </div>
-=======
               className="absolute right-4 top-1/2 -translate-y-1/2 w-8 h-8"
               onClick={() => setShowPassword((p) => !p)}
             >
@@ -391,18 +238,9 @@
       </form>
 </div>
 <div className="flex items-center justify-center">
->>>>>>> 86e90063
-
-        {/* Sign In Link */}
-        <p className="text-center text-sm mt-6">
-          Already a member? <Link to="/login" className="text-[#ffc628] font-semibold">Sign In</Link>
-        </p>
-      </form>
+
       <Testimonials />
-<<<<<<< HEAD
-=======
 </div>
->>>>>>> 86e90063
 
       <style>{`
         @keyframes fadeIn {
@@ -422,132 +260,4 @@
       `}</style>
     </div>
   );
-};
-
-
-// import {
-//   ArrowLeftIcon,
-//   EyeIcon,
-//   EyeOffIcon,
-//   LockIcon,
-//   MailIcon,
-//   UserIcon,
-// } from "lucide-react";
-// import React from "react";
-// import { Link } from "react-router-dom";
-// import { Button } from "../../components/ui/button";
-// import { Checkbox } from "../../components/ui/checkbox";
-// import { Input } from "../../components/ui/input";
-// import { Navbar } from "../../components/Navigation/navbar";
-// import { Testimonials } from "../../screens/LogIn/Testimonials";
-
-// export const RegisterStep = (): JSX.Element => {
-//   const [showPassword, setShowPassword] = React.useState(false);
-//   const [showConfirmPassword, setShowConfirmPassword] = React.useState(false);
-//   return (
-//     <div className="bg-white min-h-screen w-full relative overflow-hidden">
-//       <Navbar activePage="register" showAuthButtons />
-
-//       {/* Form Section */}
-//       <div className="relative z-10 max-w-6xl mx-auto px-4 md:px-12 py-10">
-//         <div className="w-full max-w-2xl">
-//           <Button variant="ghost" className="mb-4">
-//             <ArrowLeftIcon className="h-6 w-6" />
-//           </Button>
-
-//           <h1 className="text-3xl font-bold mb-2 font-poppins">Register a New Account</h1>
-//           <p className="text-sm text-[#505050] mb-6">Enter your details to create your account</p>
-
-//           <div className="space-y-5">
-//             {["Email Address", "Full Name", "Password", "Re-type Password"].map((label, index) => {
-//               const Icon = [MailIcon, UserIcon, LockIcon, LockIcon][index];
-//               const isPassword = label.toLowerCase().includes("password");
-//               const show = index === 2 ? showPassword : showConfirmPassword;
-//               const toggle = index === 2 ? setShowPassword : setShowConfirmPassword;
-
-//               return (
-//                 <div key={index}>
-//                   <label className="block mb-1 font-medium text-[17px]">{label}</label>
-//                   <div className="relative w-full md:max-w-[65%]">
-//                     <Input
-//                       placeholder="Enter here"
-//                       type={isPassword ? (show ? "text" : "password") : "text"}
-//                       className="h-[58px] rounded-2xl border border-black pl-12 pr-10 w-full transition-all duration-300"
-//                     />
-//                     <Icon className="absolute top-1/2 left-5 transform -translate-y-1/2 w-5 h-5 text-black" />
-//                     {isPassword && (
-//                       <Button
-//                         variant="ghost"
-//                         size="icon"
-//                         className="absolute right-2 top-1/2 transform -translate-y-1/2 h-8 w-8"
-//                         onClick={() => toggle(prev => !prev)}
-//                       >
-//                         {show ? <EyeOffIcon className="h-6 w-6" /> : <EyeIcon className="h-6 w-6" />}
-//                       </Button>
-//                     )}
-//                   </div>
-//                 </div>
-//               );
-//             })}
-//           </div>
-
-//           <div className="flex items-start gap-2 mt-4">
-//             <Checkbox id="terms" className="rounded border border-black" />
-//             <label htmlFor="terms" className="text-sm text-black">
-//               I have reviewed and agreed to Investie's <span className="text-[#203863] underline">Terms of Use</span> and <span className="text-[#203863] underline">Privacy Policy</span>
-//             </label>
-//           </div>
-
-//           <div className="flex flex-col md:flex-row md:items-center md:gap-4 mt-6 md:max-w-[65%]">
-//             <Button className="w-full md:w-[266px] h-[58px] bg-[#ffc00f] rounded-2xl text-black hover:text-[#ffffff] font-medium">
-//               Register
-//             </Button>
-//             <span>or</span>
-//             <div className="flex items-center gap-4 mt-4 md:mt-0">
-//               <Button variant="outline" className="w-full md:w-[107px] h-[58px] bg-[#ebeaea] rounded-2xl border-none">
-//                 <img src="/image-3.png" alt="Google sign in" className="w-[33px] h-[34px] object-cover" />
-//               </Button>
-//               <Button variant="outline" className="w-full md:w-[107px] h-[58px] bg-[#ebeaea] rounded-2xl border-none">
-//                 <img src="/image-6.png" alt="Facebook sign in" className="w-[33px] h-[34px] object-cover" />
-//               </Button>
-//             </div>
-//           </div>
-
-//           <p className="text-center text-sm mt-6">
-//             Already a member?{' '}
-//             <Link to="/" className="text-[#ffc628] font-semibold">
-//               Sign In
-//             </Link>
-//           </p>
-//         </div>
-//       </div>
-
-//       <Testimonials />
-//       {/* Testimonials Section */}
-//       <style>{`
-//         @keyframes fadeIn {
-//           from { opacity: 0; transform: translateY(20px); }
-//           to { opacity: 1; transform: translateY(0); }
-//         }
-//         .animate-fadeIn {
-//           animation: fadeIn 0.8s ease forwards;
-//         }
-
-//         @keyframes slideIn {
-//           from { transform: translateX(100px) rotate(-30deg); opacity: 0; }
-//           to { transform: translateX(0) rotate(-30deg); opacity: 1; }
-//         }
-//         .animate-slideIn {
-//           animation: slideIn 1s ease-out forwards;
-//         }
-//         .delay-200 { animation-delay: 0.2s; }
-//         .delay-300 { animation-delay: 0.3s; }
-//         .delay-400 { animation-delay: 0.4s; }
-//         .delay-500 { animation-delay: 0.5s; }
-//         .delay-600 { animation-delay: 0.6s; }
-//         .delay-[600ms] { animation-delay: 0.6s; }
-//       `}</style>
-//     </div>
-//   );
-// };
-
+};